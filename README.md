--- conflicted
+++ resolved
@@ -135,18 +135,13 @@
 │   ├── claude-settings/          # Claude Code settings
 │   └── mcp-templates/            # MCP server configs
 └── docs/                         # 📚 Documentation
-<<<<<<< HEAD
-    ├── setup-guide.md
-    ├── architecture.md
     ├── ARCHITECTURE_V3.md           # 🆕 v3.0 Architecture guide
-    └── examples/
-=======
     ├── architecture-design.md    # Complete architecture
     ├── build-design.md           # Build process
     ├── passwordless-security-design.md  # Passwordless security
     ├── setup-guide.md            # Installation guide
-    └── enhanced-agent-system.md  # Multi-agent system
->>>>>>> c5c1ec1f
+    ├── enhanced-agent-system.md  # Multi-agent system
+    └── examples/
 ```
 
 ## 🚀 Architecture v3.0: Python to Claude Agents Migration
